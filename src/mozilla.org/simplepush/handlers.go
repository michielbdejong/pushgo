--- conflicted
+++ resolved
@@ -325,10 +325,6 @@
 	}
 	sock := PushWS{Uaid: "",
 		Socket: ws,
-<<<<<<< HEAD
-=======
-		Scmd:   make(chan PushCommand),
->>>>>>> d059cbbb
 		Ccmd:   make(chan PushCommand, 1),
 		Store:  self.store,
 		Logger: self.logger,
@@ -344,10 +340,7 @@
 	}(sock.Logger)
 
 	NewWorker(self.config).Run(sock)
-<<<<<<< HEAD
 	// Clean-up the resources
-=======
->>>>>>> d059cbbb
 	HandleServerCommand(PushCommand{DIE, nil}, &sock)
 	self.logger.Debug("main", "Server for client shut-down", nil)
 }
