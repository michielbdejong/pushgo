--- conflicted
+++ resolved
@@ -3,10 +3,5 @@
     echo "Copying sample ini to config.ini"
     cp config.sample.ini config.ini
 fi
-<<<<<<< HEAD
-echo LD_LIBRARY_PATH=/usr/local/lib GOPATH=`pwd` go run main.go $*
-LD_LIBRARY_PATH=/usr/local/lib GOPATH=`pwd` go run main.go $*
-=======
 GOPATH=`pwd` go build main.go
-LD_LIBRARY_PATH=/usr/local/lib GOPATH=`pwd` ./main
->>>>>>> a20cbdc1
+LD_LIBRARY_PATH=/usr/local/lib GOPATH=`pwd` ./main