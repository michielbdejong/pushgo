--- conflicted
+++ resolved
@@ -58,13 +58,6 @@
 	// value; overrides simplepush.Application.Hostname() if specified.
 	DefaultHost string `toml:"default_host" env:"default_host"`
 
-<<<<<<< HEAD
-	// UrlTemplate is a text/template source string for constructing the proxy
-	// endpoint URL. Interpolated variables are {{.Host}} and {{.Uaid}}.
-	UrlTemplate string `toml:"url_template" env:"url_template"`
-
-=======
->>>>>>> 7c3fc365
 	// Listener specifies the address and port, maximum connections, TCP
 	// keep-alive period, and certificate information for the routing listener.
 	Listener ListenerConfig
@@ -80,15 +73,9 @@
 	ctimeout    time.Duration
 	rwtimeout   time.Duration
 	bucketSize  int
-<<<<<<< HEAD
-	scheme      string
-	host        string
-	url         string
-=======
 	poolSize    int
 	url         string
 	runs        chan func()
->>>>>>> 7c3fc365
 	rclient     *http.Client
 	closeWait   sync.WaitGroup
 	isClosed    bool
@@ -106,17 +93,10 @@
 
 func (*Router) ConfigStruct() interface{} {
 	return &RouterConfig{
-<<<<<<< HEAD
-		BucketSize:  10,
-		Ctimeout:    "3s",
-		Rwtimeout:   "3s",
-		UrlTemplate: "{{.Host}}/route/{{.Uaid}}",
-=======
 		BucketSize: 10,
 		PoolSize:   30,
 		Ctimeout:   "3s",
 		Rwtimeout:  "3s",
->>>>>>> 7c3fc365
 		Listener: ListenerConfig{
 			Addr:            ":3000",
 			MaxConns:        1000,
@@ -165,11 +145,8 @@
 	r.url = CanonicalURL(scheme, host, addr.Port)
 
 	r.bucketSize = conf.BucketSize
-<<<<<<< HEAD
-=======
 	r.poolSize = conf.PoolSize
 
->>>>>>> 7c3fc365
 	r.rclient = &http.Client{
 		Transport: &http.Transport{
 			Dial: TimeoutDialer(r.ctimeout, r.rwtimeout),
@@ -285,21 +262,6 @@
 	return nil
 }
 
-<<<<<<< HEAD
-// formatURL constructs a proxy endpoint for the given contact and device ID.
-func (r *Router) formatURL(contact, uaid string) (string, error) {
-	url := new(bytes.Buffer)
-	err := r.template.Execute(url, struct {
-		Host, Uaid string
-	}{contact, uaid})
-	if err != nil {
-		return "", err
-	}
-	return url.String(), nil
-}
-
-=======
->>>>>>> 7c3fc365
 // notifyAll partitions a slice of contacts into buckets, then broadcasts an
 // update to each bucket.
 func (r *Router) notifyAll(cancelSignal <-chan bool, contacts []string,
