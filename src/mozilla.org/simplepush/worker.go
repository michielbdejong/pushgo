--- conflicted
+++ resolved
@@ -82,17 +82,12 @@
 	// Reading from the websocket is a blocking operation, and we also
 	// need to write out when an even occurs. This isolates the incoming
 	// reads to a separate go process.
-<<<<<<< HEAD
-
-	var socket = sock.Socket
-=======
 	var (
 		socket        = sock.Socket
 		raw    []byte = make([]byte, 300)
 		buffer mozutil.JsMap
 		err    error
 	)
->>>>>>> 654069a4
 
 	for {
 		raw = raw[:0]
@@ -361,9 +356,9 @@
 		if len(sock.Uaid) == 0 {
 			forceReset = forceReset || true
 		}
-        if ClientCollision(sock.Uaid) {
-            forceReset = true
-        }
+		if ClientCollision(sock.Uaid) {
+			forceReset = true
+		}
 		if num := len(data["channelIDs"].([]interface{})); num > 0 {
 			// are there a suspicious number of channels?
 			if num > self.config["db.max_channels"].(int) {
