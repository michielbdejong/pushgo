--- conflicted
+++ resolved
@@ -132,12 +132,6 @@
 	servers := strings.Split(
 		no_whitespace.Replace(config["memcache.server"].(string)),
 		",")
-<<<<<<< HEAD
-	if logger != nil {
-		logger.Info("storage", fmt.Sprintf("memcache servers::: %v", servers), nil)
-	}
-=======
->>>>>>> 12c779fb
 	mc, err := gomc.NewClient(servers,
 		int(config["memcache.pool_size"].(int64)),
 		gomc.ENCODING_JSON)
@@ -266,11 +260,11 @@
 	var raw string
 	err = mc.Get(uaid, &raw)
 	if err != nil {
-        if strings.Contains("NOT FOUND", err.Error()) {
-            return result, nil
-        } else {
-    		self.isFatal(err)
-        }
+		if strings.Contains("NOT FOUND", err.Error()) {
+			return result, nil
+		} else {
+			self.isFatal(err)
+		}
 		return nil, err
 	}
 	result = strings.Split(raw, ",")
@@ -509,18 +503,6 @@
 	mc := self.mc
 	recs, err := mc.GetMulti(items)
 	if err != nil {
-<<<<<<< HEAD
-		if err.Error() == "NOT FOUND" {
-			// Return the blank results map with no error since there are no
-			// results
-			return results, nil
-		}
-		self.isFatal(err)
-		if self.logger != nil {
-			self.logger.Error("storage", "GetUpdate failed",
-				util.JsMap{"uaid": uaid,
-					"error": err})
-=======
 		if strings.Contains("NOT FOUND", err.Error()) {
 			err = nil
 		} else {
@@ -531,7 +513,6 @@
 						"error": err})
 			}
 			return nil, err
->>>>>>> 12c779fb
 		}
 	}
 
@@ -762,9 +743,9 @@
 	mc := self.mc
 	//mc.Timeout = time.Second * 10
 	err = mc.Delete(prefix+uaid, time.Duration(0))
-    if err != nil && strings.Contains("NOT FOUND", err.Error()) {
-        err = nil
-    }
+	if err != nil && strings.Contains("NOT FOUND", err.Error()) {
+		err = nil
+	}
 	self.isFatal(err)
 	return err
 }
