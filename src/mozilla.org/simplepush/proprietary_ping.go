--- conflicted
+++ resolved
@@ -11,19 +11,11 @@
 	"net/http"
 )
 
-<<<<<<< HEAD
-type PropPing struct {
-	connect JsMap
-	logger  *SimpleLogger
-	store   Store
-	metrics *Metrics
-=======
 type PropPinger interface {
 	HasConfigStruct
 	Register(connect JsMap, uaid string) error
 	Send(vers int64) error
 	CanBypassWebsocket() bool
->>>>>>> 432bcf0d
 }
 
 var UnsupportedProtocolErr = errors.New("Unsupported Ping Request")
@@ -113,7 +105,7 @@
 		return err
 	}
 	// TODO: Convert this to take either []byte or JsMap
-	if err = r.app.Storage().SetPropConnect(uaid, string(cstr)); err != nil {
+	if err = r.app.Store().PutPing(uaid, string(cstr)); err != nil {
 		r.app.Logger().Error("propping", "Could not store connect",
 			LogFields{"error": err.Error()})
 	}
@@ -127,11 +119,6 @@
 	return false
 }
 
-<<<<<<< HEAD
-	if err = app.Store().PutPing(uaid, connect); err != nil {
-		app.Logger().Error("propping", "Could not store connect",
-			LogFields{"error": err.Error()})
-=======
 // Send the version info to the Proprietary ping URL provided
 // by the carrier.
 func (r *UDPPing) Send(vers int64) error {
@@ -170,23 +157,13 @@
 		ProjectID:   "simplepush_project",
 		DryRun:      false,
 		TTL:         259200,
->>>>>>> 432bcf0d
-	}
-}
-
-<<<<<<< HEAD
-	return &PropPing{
-		connect: c_js,
-		logger:  app.Logger(),
-		store:   app.Store(),
-		metrics: app.Metrics(),
-	}, nil
-=======
+	}
+}
+
 func (r *GCMPing) Init(app *Application, config interface{}) error {
 	r.app = app
 	r.config = config.(*GCMPingConfig)
 	return nil
->>>>>>> 432bcf0d
 }
 
 func (r *GCMPing) Register(connect JsMap, uaid string) (err error) {
@@ -225,7 +202,7 @@
 		return err
 	}
 	// TODO: convert this to take either []byte or JsMap
-	if err = r.app.Storage().SetPropConnect(uaid, string(full_connect)); err != nil {
+	if err = r.app.Store().PutPing(uaid, string(full_connect)); err != nil {
 		r.app.Logger().Error("gcmping", "Could not store connect",
 			LogFields{"error": err.Error()})
 		return err
