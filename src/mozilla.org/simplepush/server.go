--- conflicted
+++ resolved
@@ -5,12 +5,6 @@
 package simplepush
 
 import (
-<<<<<<< HEAD
-=======
-	"mozilla.org/simplepush/storage"
-	"mozilla.org/util"
-
->>>>>>> 0f27ece9
 	"encoding/json"
 	"errors"
 	"fmt"
@@ -41,11 +35,10 @@
 }
 
 type Serv struct {
-<<<<<<< HEAD
 	app          *Application
 	logger       *SimpleLogger
 	metrics      *Metrics
-	storage      *Storage
+	store        Store
 	key          []byte
 	pushEndpoint string
 }
@@ -61,47 +54,10 @@
 	self.app = app
 	self.logger = app.Logger()
 	self.metrics = app.Metrics()
-	self.storage = app.Storage()
+	self.store = app.Store()
 	self.key = app.TokenKey()
 	self.pushEndpoint = conf.PushEndpoint
 	return
-=======
-	config  *util.MzConfig
-	logger  *util.MzLogger
-	metrics *util.Metrics
-	storage *storage.Store
-	key     []byte
-}
-
-func NewServer(config *util.MzConfig, logger *util.MzLogger, metrics *util.Metrics, storage *storage.Store, key []byte) *Serv {
-	return &Serv{config: config,
-		key:     key,
-		logger:  logger,
-		metrics: metrics,
-		storage: storage,
-	}
-}
-
-func InitServer(config *util.MzConfig, logger *util.MzLogger, metrics *util.Metrics, storage *storage.Store, key []byte) (err error) {
-	serverSingleton = NewServer(config, logger, metrics, storage, key)
-	return nil
-}
-
-func ClientCount() int {
-	/*	defer MuClient.Unlock()
-		MuClient.Lock()
-		return len(Clients)
-	*/
-	return int(cClients)
-}
-
-// report if there's a collision with the UAIDs
-func ClientCollision(uaid string) (collision bool) {
-	defer MuClient.Unlock()
-	MuClient.Lock()
-	_, collision = Clients[uaid]
-	return collision
->>>>>>> 0f27ece9
 }
 
 // A client connects!
@@ -237,13 +193,8 @@
 	var endPoint string
 	endPoint = self.pushEndpoint
 	// Generate the call back URL
-<<<<<<< HEAD
-	token, err := GenPK(sock.Uaid, args["channelID"].(string))
-=======
-	token, err := self.storage.GenPK(sock.Uaid,
-		args["channelID"].(string))
->>>>>>> 0f27ece9
-	if err != nil {
+	token, ok := self.store.IDsToKey(sock.Uaid, args["channelID"].(string))
+	if !ok {
 		return 500, nil
 	}
 	// if there is a key, encrypt the token
@@ -310,24 +261,32 @@
 }
 
 func (self *Serv) Update(chid, uid string, vers int64, time time.Time) (err error) {
-<<<<<<< HEAD
-	updateErr := errors.New("Update Error")
-	reason := "Unknown UID"
-	if client, ok := self.app.GetClient(uid); ok {
+	var (
+		reason, pk string
+		ok         bool
+	)
+	client, ok := self.app.GetClient(uid)
+	if !ok {
+		reason = "Unknown UID"
+		goto Error
+	}
+	pk, ok = self.store.IDsToKey(uid, chid)
+	if !ok {
 		reason = "Failed to generate PK"
-		if pk, err := GenPK(uid, chid); err == nil {
-			reason = "Failed to update channel"
-			if err = self.storage.UpdateChannel(pk, vers); err == nil {
-				reason = "Failed to flush"
-				if err = self.RequestFlush(client, chid, vers); err == nil {
-					reason = ""
-					return nil
-				}
-			}
-		}
-	}
+		goto Error
+	}
+	if err = self.store.Update(pk, vers); err != nil {
+		reason = "Failed to update channel"
+		goto Error
+	}
+	if err = self.RequestFlush(client, chid, vers); err != nil {
+		reason = "Failed to flush"
+		goto Error
+	}
+	return nil
+Error:
 	if err == nil {
-		err = updateErr
+		err = errors.New("Update Error")
 	}
 	self.logger.Error("server", reason,
 		LogFields{"error": err.Error(),
@@ -335,34 +294,6 @@
 			"CHID": chid,
 		})
 	return err
-=======
-    updateErr := errors.New("Update Error")
-    reason := "Unknown UID"
-    MuClient.Lock()
-    defer MuClient.Unlock()
-    if client, ok := Clients[uid]; ok {
-        reason = "Failed to generate PK"
-        if pk, err := self.storage.GenPK(uid, chid); err == nil {
-            reason = "Failed to update channel"
-            if err = self.storage.UpdateChannel(pk, vers); err == nil {
-                reason = "Failed to flush"
-                if err = Flush(client, chid, vers); err == nil {
-                    reason = ""
-                    return nil
-                }
-            }
-        }
-    }
-    if err == nil {
-        err = updateErr
-    }
-    self.logger.Error("server", reason ,
-        util.Fields{"error":err.Error(),
-            "UID": uid,
-            "CHID": chid,
-            })
-    return err
->>>>>>> 0f27ece9
 }
 
 func (self *Serv) HandleCommand(cmd PushCommand, sock *PushWS) (result int, args JsMap) {
